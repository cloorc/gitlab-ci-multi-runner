--- conflicted
+++ resolved
@@ -82,11 +82,8 @@
 	Docker     *DockerConfig     `toml:"docker" json:"docker" group:"docker executor" namespace:"docker"`
 	Parallels  *ParallelsConfig  `toml:"parallels" json:"parallels" group:"parallels executor" namespace:"parallels"`
 	VirtualBox *VirtualBoxConfig `toml:"virtualbox" json:"virtualbox" group:"virtualbox executor" namespace:"virtualbox"`
-<<<<<<< HEAD
 	Cache      *CacheConfig      `toml:"cache" json:"cache" group:"cache configuration" namespace:"cache"`
-=======
 	Machine    *DockerMachine    `toml:"machine" json:"machine" group:"docker machine provider" namespace:"machine"`
->>>>>>> ce7fd0cb
 }
 
 type RunnerConfig struct {
