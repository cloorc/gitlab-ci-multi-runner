--- conflicted
+++ resolved
@@ -206,13 +206,8 @@
 		"--token",
 		build.Runner.Token,
 		"--build-id",
-<<<<<<< HEAD
-		string(build.ID),
+		strconv.Itoa(build.ID),
 		"--file",
-=======
-		strconv.Itoa(build.ID),
-		"--archive",
->>>>>>> 3ef5f5ed
 		archivePath,
 	}
 
